--- conflicted
+++ resolved
@@ -394,11 +394,7 @@
     }
     else { /* the time event was already disarmed automatically */
         wasArmed = false;
-<<<<<<< HEAD
-        /* me->super.refCtr_ &= (uint8_t)(~TE_IS_LINKED & 0xFFU); */
-=======
         me->super.refCtr_ &= (uint8_t)(~TE_WAS_DISARMED & 0xFFU);
->>>>>>> 01a4ab07
 
         QS_BEGIN_NOCRIT_PRE_(QS_QF_TIMEEVT_DISARM_ATTEMPT,
                          QS_priv_.locFilter[TE_OBJ], me)
